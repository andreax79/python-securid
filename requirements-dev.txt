black
build
coverage[toml]
flake8
isort
mypy
pytest
pytest-cov
setuptools>=70.0.0 # not directly required, pinned by Snyk to avoid a vulnerability
sphinx
twine<3.4
<<<<<<< HEAD
requests>=2.32.0 # not directly required, pinned by Snyk to avoid a vulnerability
=======
zipp>=3.19.1 # not directly required, pinned by Snyk to avoid a vulnerability
>>>>>>> 470a23c3
<|MERGE_RESOLUTION|>--- conflicted
+++ resolved
@@ -9,8 +9,5 @@
 setuptools>=70.0.0 # not directly required, pinned by Snyk to avoid a vulnerability
 sphinx
 twine<3.4
-<<<<<<< HEAD
 requests>=2.32.0 # not directly required, pinned by Snyk to avoid a vulnerability
-=======
-zipp>=3.19.1 # not directly required, pinned by Snyk to avoid a vulnerability
->>>>>>> 470a23c3
+zipp>=3.19.1 # not directly required, pinned by Snyk to avoid a vulnerability